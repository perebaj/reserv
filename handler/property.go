// Package handler contains all the handlers for the application.
package handler

import (
	"context"
	"encoding/json"
	"log/slog"
	"net/http"
	"time"

	"github.com/clerk/clerk-sdk-go/v2"
	"github.com/perebaj/reserv"
)

//go:generate mockgen -source property.go -destination ../mock/property.go -package mock

// PropertyRepository is the repository for the property. Gathers all the methods to interact with the property.
type PropertyRepository interface {
	// Property methods
	// CreateProperty creates a new property
	CreateProperty(ctx context.Context, property reserv.Property) (string, error)
	// UpdateProperty updates an existing property
	UpdateProperty(ctx context.Context, property reserv.Property, id string) error
	// DeleteProperty deletes a property
	DeleteProperty(ctx context.Context, id string) error
	// GetProperty gets a property by id
	GetProperty(ctx context.Context, id string) (int, reserv.Property, error)
	// Properties gets all properties with sub-resources. Not contains pagination yet.
	// TODO: Add pagination
	Properties(ctx context.Context, filter reserv.PropertyFilter) ([]reserv.Property, error)
	// GetPropertyAmenities gets the amenities for a property
	GetPropertyAmenities(ctx context.Context, propertyID string) ([]reserv.Amenity, error)
	// CreatePropertyAmenities creates amenities for a property
	CreatePropertyAmenities(ctx context.Context, propertyID string, amenities []string) error

	// Images methods
	// CreateImage creates an image for a property
	CreateImage(ctx context.Context, image reserv.PropertyImage) (string, error)

	// Amenities methods
	Amenities(ctx context.Context) ([]reserv.Amenity, error)
}

// CreatePropertyRequest represents the request body for creating a property
type CreatePropertyRequest struct {
	Title              string   `json:"title"`
	Description        string   `json:"description"`
	PricePerNightCents int64    `json:"price_per_night_cents"`
	Currency           string   `json:"currency"`
	HostID             string   `json:"host_id"`
	Amenities          []string `json:"amenities"`
}

// CreateProperty creates a new property
func (h *Handler) CreateProperty(w http.ResponseWriter, r *http.Request) {
	slog.Info("create property")
	var req CreatePropertyRequest
	if err := json.NewDecoder(r.Body).Decode(&req); err != nil {
		slog.Error("failed to decode request body", "error", err)
		NewAPIError("invalid_request_body", "invalid request body", http.StatusBadRequest).Write(w)
		return
	}

	slog.Info("create property", "request", req)
	claims, ok := clerk.SessionClaimsFromContext(r.Context())
	if !ok {
		slog.Warn("unauthorized, no claims")
		NewAPIError("unauthorized", "unauthorized", http.StatusUnauthorized).Write(w)
		return
	}

	if req.Title == "" || req.Description == "" || req.PricePerNightCents == 0 || req.Currency == "" || req.HostID == "" {
		slog.Error("missing required fields", "request", req)
		NewAPIError("missing_required_fields", "missing required fields", http.StatusBadRequest).Write(w)
		return
	}

	if claims.Subject != req.HostID {
		slog.Warn("unauthorized, different user from hostID and jwt", "host_id", req.HostID, "jwt_subject", claims.Subject)
		NewAPIError("unauthorized", "unauthorized", http.StatusUnauthorized).Write(w)
		return
	}

	now := time.Now()
	property := reserv.Property{
		Title:              req.Title,
		Description:        req.Description,
		PricePerNightCents: req.PricePerNightCents,
		Currency:           req.Currency,
		HostID:             req.HostID,
		CreatedAt:          now,
		UpdatedAt:          now,
	}

	id, err := h.repo.CreateProperty(r.Context(), property)
	if err != nil {
		slog.Error("failed to create property", "error", err)
		NewAPIError("create_property_error", "failed to create property", http.StatusInternalServerError).Write(w)
		return
	}

	if len(req.Amenities) > 0 {
		if err := h.repo.CreatePropertyAmenities(r.Context(), id, req.Amenities); err != nil {
			slog.Error("failed to create property amenities", "error", err)
			NewAPIError("create_property_amenities_error", "failed to create property amenities", http.StatusInternalServerError).Write(w)
			return
		}
	}

	w.Header().Set("Content-Type", "application/json")
	w.WriteHeader(http.StatusCreated)
	err = json.NewEncoder(w).Encode(map[string]string{"id": id})
	if err != nil {
		slog.Error("failed to encode response", "error", err)
		NewAPIError("encode_response_error", "failed to encode response", http.StatusInternalServerError).Write(w)
		return
	}
}

// UpdatePropertyRequest represents the request body for updating a property
type UpdatePropertyRequest struct {
	Title              string `json:"title"`
	Description        string `json:"description"`
	PricePerNightCents int64  `json:"price_per_night_cents"`
	Currency           string `json:"currency"`
}

// UpdateProperty updates an existing property
func (h *Handler) UpdateProperty(w http.ResponseWriter, r *http.Request) {
	slog.Info("update property")
	_, ok := clerk.SessionClaimsFromContext(r.Context())
	if !ok {
		slog.Warn("unauthorized, no claims")
		NewAPIError("unauthorized", "unauthorized", http.StatusUnauthorized).Write(w)
		return
	}

	propertyID := r.PathValue("id")
	if propertyID == "" {
		NewAPIError("missing_property_id", "missing property id", http.StatusBadRequest).Write(w)
		return
	}

	var req UpdatePropertyRequest
	if err := json.NewDecoder(r.Body).Decode(&req); err != nil {
		slog.Error("failed to decode request body", "error", err)
		NewAPIError("invalid_request_body", "invalid request body", http.StatusBadRequest).Write(w)
		return
	}
	slog.Info("update property", "request", req, "property_id", propertyID)

	// Validate required fields
	if req.Title == "" || req.Description == "" || req.PricePerNightCents == 0 || req.Currency == "" {
		NewAPIError("missing_required_fields", "missing required fields", http.StatusBadRequest).Write(w)
		return
	}

	property := reserv.Property{
		Title:              req.Title,
		Description:        req.Description,
		PricePerNightCents: req.PricePerNightCents,
		Currency:           req.Currency,
		UpdatedAt:          time.Now(),
	}

	if err := h.repo.UpdateProperty(r.Context(), property, propertyID); err != nil {
		slog.Error("failed to update property", "error", err)
		NewAPIError("update_property_error", "failed to update property", http.StatusInternalServerError).Write(w)
		return
	}

	w.WriteHeader(http.StatusNoContent)
}

// DeleteProperty deletes a property
func (h *Handler) DeleteProperty(w http.ResponseWriter, r *http.Request) {
	slog.Info("delete property")
	_, ok := clerk.SessionClaimsFromContext(r.Context())
	if !ok {
		slog.Warn("unauthorized, no claims")
		NewAPIError("unauthorized", "unauthorized", http.StatusUnauthorized).Write(w)
		return
	}
	propertyID := r.PathValue("id")
	if propertyID == "" {
		NewAPIError("missing_property_id", "missing property id", http.StatusBadRequest).Write(w)
		return
	}
	slog.Info("delete property", "property_id", propertyID)

	if err := h.repo.DeleteProperty(r.Context(), propertyID); err != nil {
		slog.Error("failed to delete property", "error", err)
		NewAPIError("delete_property_error", "failed to delete property", http.StatusInternalServerError).Write(w)
		return
	}

	w.WriteHeader(http.StatusNoContent)
}

// GetProperty gets a property by id
func (h *Handler) GetProperty(w http.ResponseWriter, r *http.Request) {
	slog.Info("get property")
	_, ok := clerk.SessionClaimsFromContext(r.Context())
	if !ok {
		slog.Warn("unauthorized, no claims")
		NewAPIError("unauthorized", "unauthorized", http.StatusUnauthorized).Write(w)
		return
	}
	propertyID := r.PathValue("id")
	if propertyID == "" {
		NewAPIError("missing_property_id", "missing property id", http.StatusBadRequest).Write(w)
		return
	}
	slog.Info("get property", "property_id", propertyID)
	affected, property, err := h.repo.GetProperty(r.Context(), propertyID)
	if err != nil {
		slog.Error("failed to get property", "error", err)
		NewAPIError("get_property_error", "failed to get property", http.StatusInternalServerError).Write(w)
		return
	}
	if affected == 0 {
		NewAPIError("property_not_found", "property not found", http.StatusNotFound).Write(w)
		return
	}

	w.Header().Set("Content-Type", "application/json")
	err = json.NewEncoder(w).Encode(property)
	if err != nil {
		slog.Error("failed to encode response", "error", err)
		NewAPIError("encode_response_error", "failed to encode response", http.StatusInternalServerError).Write(w)
		return
	}
}

// GetProperties gets all properties
func (h *Handler) GetProperties(w http.ResponseWriter, r *http.Request) {
<<<<<<< HEAD
<<<<<<< Updated upstream
=======
	slog.Info("get properties")
	claims, ok := clerk.SessionClaimsFromContext(r.Context())

>>>>>>> Stashed changes
	hostID := r.URL.Query().Get("host_id")
=======
	slog.Info("get properties")
>>>>>>> 887c37b6
	claims, ok := clerk.SessionClaimsFromContext(r.Context())
	if !ok {
		slog.Warn("unauthorized, no claims")
		NewAPIError("unauthorized", "unauthorized", http.StatusUnauthorized).Write(w)
		return
	}

	hostID := r.URL.Query().Get("host_id")

	// If the hostID is provided, we need to validate the token
	if !ok && hostID != "" {
		slog.Warn("unauthorized, no claims and hostID provided")
		NewAPIError("unauthorized", "unauthorized", http.StatusUnauthorized).Write(w)
		return
	}

	// If the hostID is provided, we need to validate the token
	if claims != nil && hostID != "" {
		if claims.Subject != hostID {
			slog.Warn("unauthorized, different user from hostID and jwt", "host_id", hostID, "jwt_subject", claims.Subject)
			NewAPIError("unauthorized", "unauthorized", http.StatusUnauthorized).Write(w)
			return
		}
	}

	properties, err := h.repo.Properties(r.Context(), reserv.PropertyFilter{HostID: hostID})
	if err != nil {
		slog.Error("failed to get properties", "error", err)
		NewAPIError("get_properties_error", "failed to get properties", http.StatusInternalServerError).Write(w)
		return
	}
	slog.Info("get properties", "host_id", hostID)

	w.Header().Set("Content-Type", "application/json")
	err = json.NewEncoder(w).Encode(properties)
	if err != nil {
		slog.Error("failed to encode response", "error", err)
		NewAPIError("encode_response_error", "failed to encode response", http.StatusInternalServerError).Write(w)
		return
	}
}

// PostAmenity creates amenities for a property
func (h *Handler) PostAmenity(w http.ResponseWriter, r *http.Request) {
	slog.Info("post amenity for property")
	_, ok := clerk.SessionClaimsFromContext(r.Context())
	if !ok {
		slog.Warn("unauthorized, no claims")
		NewAPIError("unauthorized", "unauthorized", http.StatusUnauthorized).Write(w)
		return
	}

	propertyID := r.PathValue("id")
	if propertyID == "" {
		NewAPIError("missing_property_id", "missing property id", http.StatusBadRequest).Write(w)
		return
	}
	slog.Info("post amenity for property", "property_id", propertyID)
	var amenties []string
	if err := json.NewDecoder(r.Body).Decode(&amenties); err != nil {
		slog.Error("failed to decode request body", "error", err)
		NewAPIError("invalid_request_body", "invalid request body", http.StatusBadRequest).Write(w)
		return
	}

	if len(amenties) == 0 {
		NewAPIError("missing_amenity_ids", "missing amenity ids", http.StatusBadRequest).Write(w)
		return
	}

	if err := h.repo.CreatePropertyAmenities(r.Context(), propertyID, amenties); err != nil {
		slog.Error("failed to create property amenities", "error", err)
		NewAPIError("create_property_amenities_error", "failed to create property amenities", http.StatusInternalServerError).Write(w)
		return
	}

	w.WriteHeader(http.StatusOK)
}

// GetAmenities gets all amenities
func (h *Handler) GetAmenities(w http.ResponseWriter, r *http.Request) {
	amenities, err := h.repo.Amenities(r.Context())
	if err != nil {
		slog.Error("failed to get amenities", "error", err)
		NewAPIError("get_amenities_error", "failed to get amenities", http.StatusInternalServerError).Write(w)
		return
	}
	slog.Info("get amenities")
	w.Header().Set("Content-Type", "application/json")

	amenitiesBytes, err := json.Marshal(amenities)
	if err != nil {
		slog.Error("failed to marshal amenities", "error", err)
		NewAPIError("marshal_amenities_error", "failed to marshal amenities", http.StatusInternalServerError).Write(w)
		return
	}

	_, _ = w.Write(amenitiesBytes)
}<|MERGE_RESOLUTION|>--- conflicted
+++ resolved
@@ -234,23 +234,8 @@
 
 // GetProperties gets all properties
 func (h *Handler) GetProperties(w http.ResponseWriter, r *http.Request) {
-<<<<<<< HEAD
-<<<<<<< Updated upstream
-=======
 	slog.Info("get properties")
 	claims, ok := clerk.SessionClaimsFromContext(r.Context())
-
->>>>>>> Stashed changes
-	hostID := r.URL.Query().Get("host_id")
-=======
-	slog.Info("get properties")
->>>>>>> 887c37b6
-	claims, ok := clerk.SessionClaimsFromContext(r.Context())
-	if !ok {
-		slog.Warn("unauthorized, no claims")
-		NewAPIError("unauthorized", "unauthorized", http.StatusUnauthorized).Write(w)
-		return
-	}
 
 	hostID := r.URL.Query().Get("host_id")
 
